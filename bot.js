// bot.js (integrated with full admin_settings fields)
// Requires: telegraf, pg, dotenv, node-cron, express
import { Telegraf, Markup } from 'telegraf';
import pkg from 'pg';
import dotenv from 'dotenv';
import cron from 'node-cron';
import express from 'express';

dotenv.config();

const bot = new Telegraf(process.env.BOT_TOKEN);
const { Pool } = pkg;
const pool = new Pool({ connectionString: process.env.DATABASE_URL });

// ====== Admin ID ======
const ADMIN_ID = 6305481147;

// ====== simple DB query wrapper ======
async function q(sql, params) {
  const client = await pool.connect();
  try {
    return await client.query(sql, params);
  } catch (err) {
    console.error("❌ DB Error:", err.message);
    throw err;
  } finally {
    client.release();
  }
}

// ====== helpers for admin_settings ======
async function getSettings() {
  const res = await q(`SELECT * FROM admin_settings LIMIT 1`);
  return res.rows[0];
}

async function updateSettings(field, value) {
  await q(`UPDATE admin_settings SET ${field}=$1 WHERE id=1`, [value]);
}

// ====== state ======
const userState = {};
let lastRunDate = null; // to prevent duplicate runs
let adminBroadcastMode = false;

// ====== helpers: group assign & auto-name ======
async function assignGroup(groupSize) {
  const res = await q(`SELECT COUNT(*) FROM users`);
  const total = parseInt(res.rows[0].count, 10);
  return Math.floor(total / groupSize) + 1;
}

async function autoNameInGroup(groupId) {
  const res = await q(`SELECT COUNT(*) FROM users WHERE group_id=$1`, [groupId]);
  const count = parseInt(res.rows[0].count, 10) + 1;
  return `User${count}`;
}

// ====== main keyboard ======
const mainKeyboard = Markup.keyboard([
  ["/تسجيل", "/رفع_اكواد"],
  ["/اكواد_اليوم", "/اكوادى"],
  [{ text: "📱 إرسال رقم الهاتف", request_contact: true }],
  ["/مساعدة"]
]).resize();

// ====== /start ======
bot.start((ctx) => {
  ctx.reply(
    "👋 أهلاً بك في البوت!\n\nاستخدم الأزرار بالأسفل أو الأوامر التالية:\n/تسجيل - للتسجيل\n/رفع_اكواد - لرفع الأكواد\n/اكواد_اليوم - لعرض أكواد اليوم\n/اكوادى - لعرض أكوادك",
    mainKeyboard
  );
});

// ====== registration ======
bot.command('تسجيل', async (ctx) => {
  const tgId = ctx.from.id;
  const exists = await q(`SELECT id FROM users WHERE telegram_id=$1`, [tgId]);
  if (exists.rowCount > 0) {
    await ctx.reply("أنت مسجل بالفعل ✅");
    return;
  }
  userState[tgId] = { stage: 'awaiting_binance' };
  await ctx.reply("أدخل معرف بينانس الخاص بك:");
});

// ====== text handler ======
bot.on('text', async (ctx) => {
  const uid = ctx.from.id;

  // Admin broadcast
  if (uid === ADMIN_ID && adminBroadcastMode) {
    adminBroadcastMode = false;
    const message = ctx.message.text;
    const users = await q(`SELECT telegram_id FROM users`);
    let success = 0;
    for (const row of users.rows) {
      try {
        await bot.telegram.sendMessage(row.telegram_id, `📢 رسالة من الأدمن:\n\n${message}`);
        success++;
      } catch (err) {
        console.error(`❌ Failed to send to ${row.telegram_id}:`, err.message);
      }
    }
    await ctx.reply(`✅ تم إرسال الرسالة إلى ${success} مستخدم.`);
    return;
  }

  // User flow
  const st = userState[uid];
  if (!st) return;

  if (st.stage === 'awaiting_binance') {
    st.binance = ctx.message.text.trim();
    st.stage = 'awaiting_phone';
    await ctx.reply("أرسل رقم هاتفك عبر زر المشاركة:", {
      reply_markup: {
        keyboard: [[{ text: "📱 إرسال رقم الهاتف", request_contact: true }]],
        one_time_keyboard: true,
        resize_keyboard: true
      }
    });
    return;
  }

  if (st.stage === 'uploading_codes') {
    if (ctx.message.text.trim() === '/done' || ctx.message.text.trim() === '/انتهيت') {
      const codes = st.codes || [];
      if (codes.length === 0) {
        await ctx.reply("لم يتم استلام أي كود.");
        delete userState[uid];
        return;
      }
      const userrow = await q('SELECT id FROM users WHERE telegram_id=$1', [uid]);
      const owner_id = userrow.rows[0].id;
      const settings = await getSettings();
      for (const c of codes) {
        await q(
          'INSERT INTO codes (owner_id, code_text, days_count, views_per_day) VALUES ($1,$2,$3,$4)',
          [owner_id, c, settings.distribution_days, settings.daily_codes_limit]
        );
      }
      await ctx.reply(`تم حفظ ${codes.length} أكواد ✅`);
      delete userState[uid];
    } else {
      st.codes.push(ctx.message.text.trim());
      await ctx.reply(`استلمت الكود رقم ${st.codes.length}. اكتب /done عند الانتهاء.`);
    }
    return;
  }
});

// ====== contact handler ======
bot.on('contact', async (ctx) => {
  const contact = ctx.message.contact;
  const tgId = ctx.from.id;
  const st = userState[tgId];
  if (!st || st.stage !== 'awaiting_phone') {
    await ctx.reply("ابدأ التسجيل بكتابة /تسجيل");
    return;
  }

  const phone = contact.phone_number;
  const dupPhone = await q('SELECT id FROM users WHERE phone=$1', [phone]);
  if (dupPhone.rowCount > 0) {
    await ctx.reply('⚠️ هذا الرقم مستخدم بالفعل.');
    delete userState[tgId];
    return;
  }

  const settings = await getSettings();
  const groupId = await assignGroup(settings.group_size);
  const autoName = await autoNameInGroup(groupId);

  await q(
    `INSERT INTO users (telegram_id, binance_id, phone, auto_name, group_id, verified) 
     VALUES ($1,$2,$3,$4,$5,true)`,
    [tgId, st.binance, phone, autoName, groupId]
  );

  await ctx.reply(`✅ تم التسجيل بنجاح!\nالمجموعة: ${groupId}\nاسمك التلقائي: ${autoName}`, mainKeyboard);
  delete userState[tgId];
});

// ====== upload codes ======
bot.command('رفع_اكواد', async (ctx) => {
  const uid = ctx.from.id;
  const res = await q('SELECT id FROM users WHERE telegram_id=$1', [uid]);
  if (res.rowCount === 0) {
    await ctx.reply("سجل أولًا باستخدام /تسجيل");
    return;
  }
  userState[uid] = { stage: 'uploading_codes', codes: [] };
  await ctx.reply("ارسل الأكواد واحدًا في كل رسالة.\nاكتب /done عند الانتهاء.");
});

// ====== today codes ======
bot.command('اكواد_اليوم', async (ctx) => {
  const uid = ctx.from.id;
  const u = await q('SELECT id FROM users WHERE telegram_id=$1', [uid]);
  if (u.rowCount === 0) {
    await ctx.reply("سجل أولًا باستخدام /تسجيل");
    return;
  }
  const userId = u.rows[0].id;
  const today = new Date().toISOString().slice(0, 10);
  const res = await q(
    `SELECT a.id as a_id, c.code_text, a.used 
     FROM code_view_assignments a 
     JOIN codes c ON a.code_id=c.id 
     WHERE a.assigned_to_user_id=$1 AND a.assigned_date=$2`,
    [userId, today]
  );
  if (res.rowCount === 0) {
    await ctx.reply("لا يوجد أكواد اليوم.");
    return;
  }
  for (const row of res.rows) {
    const used = row.used ? '✅ مستخدم' : '🔲 غير مستخدم';
    await ctx.reply(`${row.code_text}\nالحالة: ${used}`);
  }
});

// ====== my codes ======
bot.command('اكوادى', async (ctx) => {
  const uid = ctx.from.id;
  const res = await q('SELECT id FROM users WHERE telegram_id=$1', [uid]);
  if (res.rowCount === 0) {
    await ctx.reply("سجل أولًا باستخدام /تسجيل");
    return;
  }
  const userId = res.rows[0].id;
  const codes = await q('SELECT code_text FROM codes WHERE owner_id=$1', [userId]);
  if (codes.rowCount === 0) {
    await ctx.reply("❌ لا توجد لديك أكواد.");
    return;
  }
  const list = codes.rows.map((c, i) => `${i + 1}. ${c.code_text}`).join("\n");
  await ctx.reply(`📋 أكوادك:\n${list}`);
});

// ====== daily distribution ======
async function runDailyDistribution() {
  console.log("📌 Starting daily distribution...");
  const settings = await getSettings();
  const usersRes = await q(`SELECT id FROM users`);
  const codesRes = await q(`SELECT id, owner_id, days_count, views_per_day FROM codes WHERE days_count > 0`);

  const users = usersRes.rows.map(r => r.id);
  const codes = codesRes.rows;
  const today = new Date().toISOString().slice(0, 10);

  for (const c of codes) {
    if (c.days_count <= 0) continue;

    const availableUsers = users.filter(uid => uid !== c.owner_id);
    if (availableUsers.length === 0) continue;

    const shuffled = availableUsers.sort(() => 0.5 - Math.random());
    const selected = shuffled.slice(0, c.views_per_day);

    for (const uid of selected) {
      try {
        await q(
          `INSERT INTO code_view_assignments (code_id, assigned_to_user_id, assigned_date) 
           VALUES ($1,$2,$3)`,
          [c.id, uid, today]
        );
      } catch {}
    }
    await q(`UPDATE codes SET days_count = days_count - 1 WHERE id=$1`, [c.id]);
  }
  console.log("✅ Distribution complete");
}
<<<<<<< HEAD

// ====== scheduler ======
cron.schedule('* * * * *', async () => {
  try {
    const s = await getSettings();
    if (!s.is_scheduler_active) return;
    const now = new Date();
    const hour = now.getHours();
    const minute = now.getMinutes();
    const ymdhm = `${now.getFullYear()}-${now.getMonth()+1}-${now.getDate()} ${hour}:${minute}`;
    const sendHour = parseInt(s.send_time.split(":")[0], 10);
    if (hour === sendHour && minute === 0 && lastRunDate !== ymdhm) {
      lastRunDate = ymdhm;
      await runDailyDistribution();
    }
  } catch (err) {
    console.error("Scheduler error:", err);
  }
});

// ====== Admin panel ======
bot.command('admin', async (ctx) => {
  if (ctx.from.id !== ADMIN_ID) return ctx.reply("❌ مخصص للأدمن فقط.");

  const keyboard = Markup.inlineKeyboard([
    [Markup.button.callback("📴 Toggle Scheduler", "toggle_scheduler")],
    [Markup.button.callback("⏰ Set Send Time", "set_time")],
    [Markup.button.callback("👁️ Set Daily Limit", "set_limit")],
    [Markup.button.callback("📅 Set Days", "set_days")],
    [Markup.button.callback("👥 Set Group Size", "set_group")],
    [Markup.button.callback("📢 Broadcast", "broadcast")],
    [Markup.button.callback("📊 Stats", "stats")]
  ]);

  await ctx.reply("🔐 Admin Panel:", keyboard);
});

// ====== callback handler ======
bot.on('callback_query', async (ctx) => {
  if (ctx.from.id !== ADMIN_ID) return ctx.answerCbQuery("❌ Not allowed");
  const action = ctx.callbackQuery.data;

  if (action === "toggle_scheduler") {
    const s = await getSettings();
    await updateSettings("is_scheduler_active", !s.is_scheduler_active);
    await ctx.reply(`✅ Scheduler: ${!s.is_scheduler_active ? "Enabled" : "Disabled"}`);
  } else if (action === "set_time") {
    await ctx.reply("⏰ Send: /set_time 09:00");
  } else if (action === "set_limit") {
    await ctx.reply("👁️ Send: /set_limit 50");
  } else if (action === "set_days") {
    await ctx.reply("📅 Send: /set_days 20");
  } else if (action === "set_group") {
    await ctx.reply("👥 Send: /set_group 1000");
  } else if (action === "broadcast") {
    adminBroadcastMode = true;
    await ctx.reply("📢 Send message to broadcast:");
  } else if (action === "stats") {
    const u = await q(`SELECT COUNT(*) FROM users`);
    const c = await q(`SELECT COUNT(*) FROM codes`);
    const s = await getSettings();
    await ctx.reply(`📊 Users: ${u.rows[0].count}\nCodes: ${c.rows[0].count}\nScheduler: ${s.is_scheduler_active ? "On" : "Off"}\nLimit: ${s.daily_codes_limit}\nDays: ${s.distribution_days}\nGroup: ${s.group_size}\nTime: ${s.send_time}`);
  }
  await ctx.answerCbQuery();
});

// ====== Admin text commands ======
bot.command("set_time", async (ctx) => {
  if (ctx.from.id !== ADMIN_ID) return;
  const time = ctx.message.text.split(" ")[1];
  if (!/^\d{2}:\d{2}$/.test(time)) return ctx.reply("❌ Invalid format. Example: /set_time 09:00");
  await updateSettings("send_time", time);
  await ctx.reply(`✅ Send time set to ${time}`);
});

bot.command("set_limit", async (ctx) => {
  if (ctx.from.id !== ADMIN_ID) return;
  const val = parseInt(ctx.message.text.split(" ")[1], 10);
  if (isNaN(val)) return ctx.reply("❌ Invalid number");
  await updateSettings("daily_codes_limit", val);
  await ctx.reply(`✅ Daily limit set to ${val}`);
});

bot.command("set_days", async (ctx) => {
  if (ctx.from.id !== ADMIN_ID) return;
  const val = parseInt(ctx.message.text.split(" ")[1], 10);
  if (isNaN(val)) return ctx.reply("❌ Invalid number");
  await updateSettings("distribution_days", val);
  await ctx.reply(`✅ Distribution days set to ${val}`);
});

bot.command("set_group", async (ctx) => {
  if (ctx.from.id !== ADMIN_ID) return;
  const val = parseInt(ctx.message.text.split(" ")[1], 10);
  if (isNaN(val)) return ctx.reply("❌ Invalid number");
  await updateSettings("group_size", val);
  await ctx.reply(`✅ Group size set to ${val}`);
});

// ====== Webhook / Web Service setup ======
const RENDER_URL = process.env.RENDER_URL || "";
const secretPath = process.env.SECRET_PATH || "/bot-webhook";
=======

// ====== scheduler ======
cron.schedule('* * * * *', async () => {
  try {
    const s = await getSettings();
    if (!s.is_scheduler_active) return;
    const now = new Date();
    const hour = now.getHours();
    const minute = now.getMinutes();
    const ymdhm = `${now.getFullYear()}-${now.getMonth()+1}-${now.getDate()} ${hour}:${minute}`;
    const sendHour = parseInt(s.send_time.split(":")[0], 10);
    if (hour === sendHour && minute === 0 && lastRunDate !== ymdhm) {
      lastRunDate = ymdhm;
      await runDailyDistribution();
    }
  } catch (err) {
    console.error("Scheduler error:", err);
  }
});

// ====== Admin panel ======
bot.command('admin', async (ctx) => {
  if (ctx.from.id !== ADMIN_ID) return ctx.reply("❌ مخصص للأدمن فقط.");

  const keyboard = Markup.inlineKeyboard([
    [Markup.button.callback("📴 Toggle Scheduler", "toggle_scheduler")],
    [Markup.button.callback("⏰ Set Send Time", "set_time")],
    [Markup.button.callback("👁️ Set Daily Limit", "set_limit")],
    [Markup.button.callback("📅 Set Days", "set_days")],
    [Markup.button.callback("👥 Set Group Size", "set_group")],
    [Markup.button.callback("📢 Broadcast", "broadcast")],
    [Markup.button.callback("📊 Stats", "stats")]
  ]);

  await ctx.reply("🔐 Admin Panel:", keyboard);
});

// ====== callback handler ======
bot.on('callback_query', async (ctx) => {
  if (ctx.from.id !== ADMIN_ID) return ctx.answerCbQuery("❌ Not allowed");
  const action = ctx.callbackQuery.data;

  if (action === "toggle_scheduler") {
    const s = await getSettings();
    await updateSettings("is_scheduler_active", !s.is_scheduler_active);
    await ctx.reply(`✅ Scheduler: ${!s.is_scheduler_active ? "Enabled" : "Disabled"}`);
  } else if (action === "set_time") {
    await ctx.reply("⏰ Send: /set_time 09:00");
  } else if (action === "set_limit") {
    await ctx.reply("👁️ Send: /set_limit 50");
  } else if (action === "set_days") {
    await ctx.reply("📅 Send: /set_days 20");
  } else if (action === "set_group") {
    await ctx.reply("👥 Send: /set_group 1000");
  } else if (action === "broadcast") {
    adminBroadcastMode = true;
    await ctx.reply("📢 Send message to broadcast:");
  } else if (action === "stats") {
    const u = await q(`SELECT COUNT(*) FROM users`);
    const c = await q(`SELECT COUNT(*) FROM codes`);
    const s = await getSettings();
    await ctx.reply(`📊 Users: ${u.rows[0].count}\nCodes: ${c.rows[0].count}\nScheduler: ${s.is_scheduler_active ? "On" : "Off"}\nLimit: ${s.daily_codes_limit}\nDays: ${s.distribution_days}\nGroup: ${s.group_size}\nTime: ${s.send_time}`);
  }
  await ctx.answerCbQuery();
});

// ====== Admin text commands ======
bot.command("set_time", async (ctx) => {
  if (ctx.from.id !== ADMIN_ID) return;
  const time = ctx.message.text.split(" ")[1];
  if (!/^\d{2}:\d{2}$/.test(time)) return ctx.reply("❌ Invalid format. Example: /set_time 09:00");
  await updateSettings("send_time", time);
  await ctx.reply(`✅ Send time set to ${time}`);
});

bot.command("set_limit", async (ctx) => {
  if (ctx.from.id !== ADMIN_ID) return;
  const val = parseInt(ctx.message.text.split(" ")[1], 10);
  if (isNaN(val)) return ctx.reply("❌ Invalid number");
  await updateSettings("daily_codes_limit", val);
  await ctx.reply(`✅ Daily limit set to ${val}`);
});

bot.command("set_days", async (ctx) => {
  if (ctx.from.id !== ADMIN_ID) return;
  const val = parseInt(ctx.message.text.split(" ")[1], 10);
  if (isNaN(val)) return ctx.reply("❌ Invalid number");
  await updateSettings("distribution_days", val);
  await ctx.reply(`✅ Distribution days set to ${val}`);
});

bot.command("set_group", async (ctx) => {
  if (ctx.from.id !== ADMIN_ID) return;
  const val = parseInt(ctx.message.text.split(" ")[1], 10);
  if (isNaN(val)) return ctx.reply("❌ Invalid number");
  await updateSettings("group_size", val);
  await ctx.reply(`✅ Group size set to ${val}`);
});

// ====== Webhook / Web Service setup ======
const RENDER_URL = process.env.RENDER_URL || "";
const secretPath = process.env.SECRET_PATH || "bot-webhook";
>>>>>>> faa50d2f

if (RENDER_URL) {
  (async () => {
    try {
      const app = express();
      app.use(express.json());

<<<<<<< HEAD
      const fullWebhookUrl = `${RENDER_URL.replace(/\/$/, "")}${secretPath}`;
      await bot.telegram.setWebhook(fullWebhookUrl);
      app.use(bot.webhookCallback(secretPath));

      app.get('/', (req, res) => res.send('✅ Bot server is running!'));

      const PORT = process.env.PORT || 3000;
      app.listen(PORT, () => console.log(`🚀 Webhook running on ${PORT}, URL: ${fullWebhookUrl}`));
    } catch (err) {
      console.error("Failed to start webhook:", err);
=======
      console.log("🔑 SECRET_PATH =", secretPath);
      console.log("🌍 RENDER_URL  =", RENDER_URL);

      const fullWebhookUrl = `${RENDER_URL.replace(/\/$/, "")}/${secretPath}`;
      console.log("📡 Full Webhook URL =", fullWebhookUrl);

      await bot.telegram.setWebhook(fullWebhookUrl);

      app.use(`/${secretPath}`, bot.webhookCallback(`/${secretPath}`));

      app.get("/", (req, res) => res.send("✅ Bot server is running!"));

      const PORT = process.env.PORT || 3000;
      app.listen(PORT, () =>
        console.log(`🚀 Webhook running on port ${PORT}, URL: ${fullWebhookUrl}`)
      );
    } catch (err) {
      console.error("❌ Failed to start webhook:", err);
>>>>>>> faa50d2f
      process.exit(1);
    }
  })();
} else {
  (async () => {
    try {
      await bot.telegram.deleteWebhook();
      bot.launch();
      console.log("🚀 Bot running with long polling...");
    } catch (err) {
<<<<<<< HEAD
      console.error("Failed to start bot:", err);
=======
      console.error("❌ Failed to start bot:", err);
>>>>>>> faa50d2f
    }
  })();
}<|MERGE_RESOLUTION|>--- conflicted
+++ resolved
@@ -272,7 +272,6 @@
   }
   console.log("✅ Distribution complete");
 }
-<<<<<<< HEAD
 
 // ====== scheduler ======
 cron.schedule('* * * * *', async () => {
@@ -374,111 +373,7 @@
 
 // ====== Webhook / Web Service setup ======
 const RENDER_URL = process.env.RENDER_URL || "";
-const secretPath = process.env.SECRET_PATH || "/bot-webhook";
-=======
-
-// ====== scheduler ======
-cron.schedule('* * * * *', async () => {
-  try {
-    const s = await getSettings();
-    if (!s.is_scheduler_active) return;
-    const now = new Date();
-    const hour = now.getHours();
-    const minute = now.getMinutes();
-    const ymdhm = `${now.getFullYear()}-${now.getMonth()+1}-${now.getDate()} ${hour}:${minute}`;
-    const sendHour = parseInt(s.send_time.split(":")[0], 10);
-    if (hour === sendHour && minute === 0 && lastRunDate !== ymdhm) {
-      lastRunDate = ymdhm;
-      await runDailyDistribution();
-    }
-  } catch (err) {
-    console.error("Scheduler error:", err);
-  }
-});
-
-// ====== Admin panel ======
-bot.command('admin', async (ctx) => {
-  if (ctx.from.id !== ADMIN_ID) return ctx.reply("❌ مخصص للأدمن فقط.");
-
-  const keyboard = Markup.inlineKeyboard([
-    [Markup.button.callback("📴 Toggle Scheduler", "toggle_scheduler")],
-    [Markup.button.callback("⏰ Set Send Time", "set_time")],
-    [Markup.button.callback("👁️ Set Daily Limit", "set_limit")],
-    [Markup.button.callback("📅 Set Days", "set_days")],
-    [Markup.button.callback("👥 Set Group Size", "set_group")],
-    [Markup.button.callback("📢 Broadcast", "broadcast")],
-    [Markup.button.callback("📊 Stats", "stats")]
-  ]);
-
-  await ctx.reply("🔐 Admin Panel:", keyboard);
-});
-
-// ====== callback handler ======
-bot.on('callback_query', async (ctx) => {
-  if (ctx.from.id !== ADMIN_ID) return ctx.answerCbQuery("❌ Not allowed");
-  const action = ctx.callbackQuery.data;
-
-  if (action === "toggle_scheduler") {
-    const s = await getSettings();
-    await updateSettings("is_scheduler_active", !s.is_scheduler_active);
-    await ctx.reply(`✅ Scheduler: ${!s.is_scheduler_active ? "Enabled" : "Disabled"}`);
-  } else if (action === "set_time") {
-    await ctx.reply("⏰ Send: /set_time 09:00");
-  } else if (action === "set_limit") {
-    await ctx.reply("👁️ Send: /set_limit 50");
-  } else if (action === "set_days") {
-    await ctx.reply("📅 Send: /set_days 20");
-  } else if (action === "set_group") {
-    await ctx.reply("👥 Send: /set_group 1000");
-  } else if (action === "broadcast") {
-    adminBroadcastMode = true;
-    await ctx.reply("📢 Send message to broadcast:");
-  } else if (action === "stats") {
-    const u = await q(`SELECT COUNT(*) FROM users`);
-    const c = await q(`SELECT COUNT(*) FROM codes`);
-    const s = await getSettings();
-    await ctx.reply(`📊 Users: ${u.rows[0].count}\nCodes: ${c.rows[0].count}\nScheduler: ${s.is_scheduler_active ? "On" : "Off"}\nLimit: ${s.daily_codes_limit}\nDays: ${s.distribution_days}\nGroup: ${s.group_size}\nTime: ${s.send_time}`);
-  }
-  await ctx.answerCbQuery();
-});
-
-// ====== Admin text commands ======
-bot.command("set_time", async (ctx) => {
-  if (ctx.from.id !== ADMIN_ID) return;
-  const time = ctx.message.text.split(" ")[1];
-  if (!/^\d{2}:\d{2}$/.test(time)) return ctx.reply("❌ Invalid format. Example: /set_time 09:00");
-  await updateSettings("send_time", time);
-  await ctx.reply(`✅ Send time set to ${time}`);
-});
-
-bot.command("set_limit", async (ctx) => {
-  if (ctx.from.id !== ADMIN_ID) return;
-  const val = parseInt(ctx.message.text.split(" ")[1], 10);
-  if (isNaN(val)) return ctx.reply("❌ Invalid number");
-  await updateSettings("daily_codes_limit", val);
-  await ctx.reply(`✅ Daily limit set to ${val}`);
-});
-
-bot.command("set_days", async (ctx) => {
-  if (ctx.from.id !== ADMIN_ID) return;
-  const val = parseInt(ctx.message.text.split(" ")[1], 10);
-  if (isNaN(val)) return ctx.reply("❌ Invalid number");
-  await updateSettings("distribution_days", val);
-  await ctx.reply(`✅ Distribution days set to ${val}`);
-});
-
-bot.command("set_group", async (ctx) => {
-  if (ctx.from.id !== ADMIN_ID) return;
-  const val = parseInt(ctx.message.text.split(" ")[1], 10);
-  if (isNaN(val)) return ctx.reply("❌ Invalid number");
-  await updateSettings("group_size", val);
-  await ctx.reply(`✅ Group size set to ${val}`);
-});
-
-// ====== Webhook / Web Service setup ======
-const RENDER_URL = process.env.RENDER_URL || "";
 const secretPath = process.env.SECRET_PATH || "bot-webhook";
->>>>>>> faa50d2f
 
 if (RENDER_URL) {
   (async () => {
@@ -486,18 +381,6 @@
       const app = express();
       app.use(express.json());
 
-<<<<<<< HEAD
-      const fullWebhookUrl = `${RENDER_URL.replace(/\/$/, "")}${secretPath}`;
-      await bot.telegram.setWebhook(fullWebhookUrl);
-      app.use(bot.webhookCallback(secretPath));
-
-      app.get('/', (req, res) => res.send('✅ Bot server is running!'));
-
-      const PORT = process.env.PORT || 3000;
-      app.listen(PORT, () => console.log(`🚀 Webhook running on ${PORT}, URL: ${fullWebhookUrl}`));
-    } catch (err) {
-      console.error("Failed to start webhook:", err);
-=======
       console.log("🔑 SECRET_PATH =", secretPath);
       console.log("🌍 RENDER_URL  =", RENDER_URL);
 
@@ -516,7 +399,6 @@
       );
     } catch (err) {
       console.error("❌ Failed to start webhook:", err);
->>>>>>> faa50d2f
       process.exit(1);
     }
   })();
@@ -527,11 +409,7 @@
       bot.launch();
       console.log("🚀 Bot running with long polling...");
     } catch (err) {
-<<<<<<< HEAD
-      console.error("Failed to start bot:", err);
-=======
       console.error("❌ Failed to start bot:", err);
->>>>>>> faa50d2f
     }
   })();
 }